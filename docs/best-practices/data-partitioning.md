---
title: Data partitioning guidance
description: Guidance for how to separate partitions to be managed and accessed separately.
author: dragon119
ms.service: guidance
ms.topic: article
ms.date: 07/13/2016
ms.author: pnp

pnp.series.title: Best Practices
---
# Data partitioning
[!INCLUDE [header](../_includes/header.md)]

In many large-scale solutions, data is divided into separate partitions that can be managed and accessed separately. The partitioning strategy must be chosen carefully to maximize the benefits while minimizing adverse effects. Partitioning can help improve scalability, reduce contention, and optimize performance. Another benefit of partitioning is that it can provide a mechanism for dividing data by the pattern of use. For example, you can archive older, less active (cold) data in cheaper data storage.

## Why partition data?
Most cloud applications and services store and retrieve data as part of their operations. The design of the data stores that an application uses can have a significant bearing on the performance, throughput, and scalability of a system. One technique that is commonly applied in large-scale systems is to divide the data into separate partitions.

> In this article, the term *partitioning* means the process of physically dividing data into separate data stores. It is not the same as SQL Server table partitioning.

Partitioning data can offer a number of benefits. For example, it can be applied in order to:

* **Improve scalability**. When you scale up a single database system, it will eventually reach a physical hardware limit. If you divide data across multiple partitions, each of which is hosted on a separate server, you can scale out the system almost indefinitely.
* **Improve performance**. Data access operations on each partition take place over a smaller volume of data. Provided that the data is partitioned in a suitable way, partitioning can make your system more efficient. Operations that affect more than one partition can run in parallel. Each partition can be located near the application that uses it to minimize network latency.
* **Improve availability**. Separating data across multiple servers avoids a single point of failure. If a server fails, or is undergoing planned maintenance, only the data in that partition is unavailable. Operations on other partitions can continue. Increasing the number of partitions reduces the relative impact of a single server failure by reducing the percentage of data that will be unavailable. Replicating each partition can further reduce the chance of a single partition failure affecting operations. It also makes it possible to separate critical data that must be continually and highly available from low-value data that has lower availability requirements (log files, for example).
* **Improve security**. Depending on the nature of the data and how it is partitioned, it might be possible to separate sensitive and non-sensitive data into different partitions, and therefore into different servers or data stores. Security can then be specifically optimized for the sensitive data.
* **Provide operational flexibility**. Partitioning offers many opportunities for fine tuning operations, maximizing administrative efficiency, and minimizing cost. For example, you can define different strategies for management, monitoring, backup and restore, and other administrative tasks based on the importance of the data in each partition.
* **Match the data store to the pattern of use**. Partitioning allows each partition to be deployed on a different type of data store, based on cost and the built-in features that data store offers. For example, large binary data can be stored in a blob data store, while more structured data can be held in a document database. For more information, see [Building a polyglot solution] in the patterns & practices guide and [Data access for highly-scalable solutions: Using SQL, NoSQL, and polyglot persistence] on the Microsoft website.

Some systems do not implement partitioning because it is considered a cost rather than an advantage. Common reasons for this rationale include:

* Many data storage systems do not support joins across partitions, and it can be difficult to maintain referential integrity in a partitioned system. It is frequently necessary to implement joins and integrity checks in application code (in the partitioning layer), which can result in additional I/O and application complexity.
* Maintaining partitions is not always a trivial task. In a system where the data is volatile, you might need to rebalance partitions periodically to reduce contention and hot spots.
* Some common tools do not work naturally with partitioned data.

## Designing partitions
Data can be partitioned in different ways: horizontally, vertically, or functionally. The strategy you choose depends on the reason for partitioning the data, and the requirements of the applications and services that will use the data.

> [!NOTE]
> The partitioning schemes described in this guidance are explained in a way that is independent of the underlying data storage technology. They can be applied to many types of data stores, including relational and NoSQL databases.
>
>

### Partitioning strategies
The three typical strategies for partitioning data are:

* **Horizontal partitioning** (often called *sharding*). In this strategy, each partition is a data store in its own right, but all partitions have the same schema. Each partition is known as a *shard* and holds a specific subset of the data, such as all the orders for a specific set of customers in an e-commerce application.
* **Vertical partitioning**. In this strategy, each partition holds a subset of the fields for items in the data store. The fields are divided according to their pattern of use. For example, frequently accessed fields might be placed in one vertical partition and less frequently accessed fields in another.
* **Functional partitioning**. In this strategy, data is aggregated according to how it is used by each bounded context in the system. For example, an e-commerce system that implements separate business functions for invoicing and managing product inventory might store invoice data in one partition and product inventory data in another.

It’s important to note that the three strategies described here can be combined. They are not mutually exclusive, and we recommend that you consider them all when you design a partitioning scheme. For example, you might divide data into shards and then use vertical partitioning to further subdivide the data in each shard. Similarly, the data in a functional partition can be split into shards (which can also be vertically partitioned).

However, the differing requirements of each strategy can raise a number of conflicting issues. You must evaluate and balance all of these when designing a partitioning scheme that meets the overall data processing performance targets for your system. The following sections explore each of the strategies in more detail.

### Horizontal partitioning (sharding)
Figure 1 shows an overview of horizontal partitioning or sharding. In this example, product inventory data is divided into shards based on the product key. Each shard holds the data for a contiguous range of shard keys (A-G and H-Z), organized alphabetically.

![Horizontally partitioning (sharding) data based on a partition key](./images/data-partitioning/DataPartitioning01.png)

*Figure 1. Horizontally partitioning (sharding) data based on a partition key*

Sharding helps you spread the load over more computers, which reduces contention and improves performance. You can scale the system out by adding further shards that run on additional servers.

The most important factor when implementing this partitioning strategy is the choice of sharding key. It can be difficult to change the key after the system is in operation. The key must ensure that data is partitioned so that the workload is as even as possible across the shards.

Note that different shards do not have to contain similar volumes of data. Rather, the more important consideration is to balance the number of requests. Some shards might be very large, but each item is the subject of a low number of access operations. Other shards might be smaller, but each item is accessed much more frequently. It is also important to ensure that a single shard does not exceed the scale limits (in terms of capacity and processing resources) of the data store that's being used to host that shard.

If you use a sharding scheme, avoid creating hotspots (or hot partitions) that can affect performance and availability. For example, if you use a hash of a customer identifier instead of the first letter of a customer’s name, you prevent the unbalanced distribution that results from common and less common initial letters. This is a typical technique that helps distribute data more evenly across partitions.

Choose a sharding key that minimizes any future requirements to split large shards into smaller pieces, coalesce small shards into larger partitions, or change the schema that describes the data stored in a set of partitions. These operations can be very time consuming, and might require taking one or more shards offline while they are performed.

If shards are replicated, it might be possible to keep some of the replicas online while others are split, merged, or reconfigured. However, the system might need to limit the operations that can be performed on the data in these shards while the reconfiguration is taking place. For example, the data in the replicas can be marked as read-only to limit the scope of inconsistences that might occur while shards are being restructured.

> For more detailed information and guidance about many of these considerations, and good practice techniques for designing data stores that implement horizontal partitioning, see [Sharding pattern].
>
>

### Vertical partitioning
The most common use for vertical partitioning is to reduce the I/O and performance costs associated with fetching the items that are accessed most frequently. Figure 2 shows an example of vertical partitioning. In this example, different properties for each data item are held in different partitions. One partition holds data that is accessed more frequently, including the name, description, and price information for products. Another holds the volume in stock and the last ordered date.

![Vertically partitioning data by its pattern of use](./images/data-partitioning/DataPartitioning02.png)

*Figure 2. Vertically partitioning data by its pattern of use*

In this example, the application regularly queries the product name, description, and price when displaying the product details to customers. The stock level and date when the product was last ordered from the manufacturer are held in a separate partition because these two items are commonly used together.

This partitioning scheme has the added advantage that the relatively slow-moving data (product name, description, and price) is separated from the more dynamic data (stock level and last ordered date). An application might find it beneficial to cache the slow-moving data in memory if it is frequently accessed.

Another typical scenario for this partitioning strategy is to maximize the security of sensitive data. For example, you can do this by storing credit card numbers and the corresponding card security verification numbers in separate partitions.

Vertical partitioning can also reduce the amount of concurrent access that's needed to the data.

> Vertical partitioning operates at the entity level within a data store, partially normalizing an entity to break it down from a *wide* item to a set of *narrow* items. It is ideally suited for column-oriented data stores such as HBase and Cassandra. If the data in a collection of columns is unlikely to change, you can also consider using column stores in SQL Server.
>
>

### Functional partitioning
For systems where it is possible to identify a bounded context for each distinct business area or service in the application, functional partitioning provides a technique for improving isolation and data access performance. Another common use of functional partitioning is to separate read-write data from read-only data that's used for reporting purposes. Figure 3 shows an overview of functional partitioning where inventory data is separated from customer data.

![Functionally partitioning data by bounded context or subdomain](./images/data-partitioning/DataPartitioning03.png)

*Figure 3. Functionally partitioning data by bounded context or subdomain*

This partitioning strategy can help reduce data access contention across different parts of a system.

## Designing partitions for scalability
It's vital to consider size and workload for each partition and balance them so that data is distributed to achieve maximum scalability. However, you must also partition the data so that it does not exceed the scaling limits of a single partition store.

Follow these steps when designing partitions for scalability:

1. Analyze the application to understand the data access patterns, such as the size of the result set returned by each query, the frequency of access, the inherent latency, and the server-side compute processing requirements. In many cases, a few major entities will demand most of the processing resources.
2. Use this analysis to determine the current and future scalability targets, such as data size and workload. Then distribute the data across the partitions to meet the scalability target. In the horizontal partitioning strategy, choosing the appropriate shard key is important to make sure distribution is even. For more information, see the [Sharding pattern].
3. Make sure that the resources available to each partition are sufficient to handle the scalability requirements in terms of data size and throughput. For example, the node that's hosting a partition might impose a hard limit on the amount of storage space, processing power, or network bandwidth that it provides. If the data storage and processing requirements are likely to exceed these limits, it might be necessary to refine your partitioning strategy or split data out further. For example, one scalability approach might be to separate logging data from the core application features. You do this by using separate data stores to prevent the total data storage requirements from exceeding the scaling limit of the node. If the total number of data stores exceeds the node limit, it might be necessary to use separate storage nodes.
4. Monitor the system under use to verify that the data is distributed as expected and that the partitions can handle the load that is imposed on them. It's possible that the usage does not match the usage that's anticipated by the analysis. In that case, it might be possible to rebalance the partitions. Failing that, it might be necessary to redesign some parts of the system to gain the required balance.

Note that some cloud environments allocate resources in terms of infrastructure boundaries. Ensure that the limits of your selected boundary provide enough room for any anticipated growth in the volume of data, in terms of data storage, processing power, and bandwidth.

For example, if you use Azure table storage, a busy shard might require more resources than are available to a single partition to handle requests. (There is a limit to the volume of requests that can be handled by a single partition in a particular period of time. See the page [Azure storage scalability and performance targets] on the Microsoft website for more details.)

 If this is the case, the shard might need to be repartitioned to spread the load. If the total size or throughput of these tables exceeds the capacity of a storage account, it might be necessary to create additional storage accounts and spread the tables across these accounts. If the number of storage accounts exceeds the number of accounts that are available to a subscription, then it might be necessary to use multiple subscriptions.

## Designing partitions for query performance
Query performance can often be boosted by using smaller data sets and by running parallel queries. Each partition should contain a small proportion of the entire data set. This reduction in volume can improve the performance of queries. However, partitioning is not an alternative for designing and configuring a database appropriately. For example, make sure that you have the necessary indexes in place if you are using a relational database.

Follow these steps when designing partitions for query performance:

1. Examine the application requirements and performance:
   * Use the business requirements to determine the critical queries that must always perform quickly.
   * Monitor the system to identify any queries that perform slowly.
   * Establish which queries are performed most frequently. A single instance of each query might have minimal cost, but the cumulative consumption of resources could be significant. It might be beneficial to separate the data that's retrieved by these queries into a distinct partition, or even a cache.
2. Partition the data that is causing slow performance:
   * Limit the size of each partition so that the query response time is within target.
   * Design the shard key so that the application can easily find the partition if you are implementing horizontal partitioning. This prevents the query from having to scan through every partition.
   * Consider the location of a partition. If possible, try to keep data in partitions that are geographically close to the applications and users that access it.
3. If an entity has throughput and query performance requirements, use functional partitioning based on that entity. If this still doesn't satisfy the requirements, apply horizontal partitioning as well. In most cases a single partitioning strategy will suffice, but in some cases it is more efficient to combine both strategies.
4. Consider using asynchronous queries that run in parallel across partitions to improve performance.

## Designing partitions for availability
Partitioning data can improve the availability of applications by ensuring that the entire dataset does not constitute a single point of failure and that individual subsets of the dataset can be managed independently. Replicating partitions that contain critical data can also improve availability.

When designing and implementing partitions, consider the following factors that affect availability:

* **How critical the data is to business operations**. Some data might include critical business information such as invoice details or bank transactions. Other data might include less critical operational data, such as log files, performance traces, and so on. After identifying each type of data, consider:
  * Storing critical data in highly-available partitions with an appropriate backup plan.
  * Establishing separate management and monitoring mechanisms or procedures for the different criticalities of each dataset. Place data that has the same level of criticality in the same partition so that it can be backed up together at an appropriate frequency. For example, partitions that hold data for bank transactions might need to be backed up more frequently than partitions that hold logging or trace information.
* **How individual partitions can be managed**. Designing partitions to support independent management and maintenance provides several advantages. For example:
  * If a partition fails, it can be recovered independently without affecting instances of applications that access data in other partitions.
  * Partitioning data by geographical area allows scheduled maintenance tasks to occur at off-peak hours for each location. Ensure that partitions are not too big to prevent any planned maintenance from being completed during this period.
* **Whether to replicate critical data across partitions**. This strategy can improve availability and performance, although it can also introduce consistency issues. It takes time for changes made to data in a partition to be synchronized with every replica. During this period, different partitions will contain different data values.

## Understanding how partitioning affects design and development
Using partitioning adds complexity to the design and development of your system. Consider partitioning as a fundamental part of system design even if the system initially only contains a single partition. If you address partitioning as an afterthought, when the system starts to suffer performance and scalability issues, the complexity increases because you already have a live system to maintain.

If you update the system to incorporate partitioning in this environment, it necessitates modifying the data access logic. It can also involve migrating large quantities of existing data to distribute it across partitions, often while users expect to be able to continue using the system.

In some cases, partitioning is not considered important because the initial dataset is small and can be easily handled by a single server. This might be true in a system that is not expected to scale beyond its initial size, but many commercial systems need to expand as the number of users increases. This expansion is typically accompanied by a growth in the volume of data.

It's also important to understand that partitioning is not always a function of large data stores. For example, a small data store might be heavily accessed by hundreds of concurrent clients. Partitioning the data in this situation can help to reduce contention and improve throughput.

Consider the following points when you design a data partitioning scheme:

* **Where possible, keep data for the most common database operations together in each partition to minimize cross-partition data access operations**. Querying across partitions can be more time-consuming than querying only within a single partition, but optimizing partitions for one set of queries might adversely affect other sets of queries. When you can't avoid querying across partitions, minimize query time by running parallel queries and aggregating the results within the application. This approach might not be possible in some cases, such as when it's necessary to obtain a result from one query and use it in the next query.
* **If queries make use of relatively static reference data, such as postal code tables or product lists, consider replicating this data in all of the partitions to reduce the requirement for separate lookup operations in different partitions**. This approach can also reduce the likelihood of the reference data becoming a "hot" dataset that is subject to heavy traffic from across the entire system. However,   there is an additional cost associated with synchronizing any changes that might occur to this reference data.
* **Where possible, minimize requirements for referential integrity across vertical and functional partitions**. In these schemes, the application itself is responsible for maintaining referential integrity across partitions when data is updated and consumed. Queries that must join data across multiple partitions run more slowly than queries that join data only within the same partition because the application typically needs to perform consecutive queries based on a key and then on a foreign key. Instead, consider replicating or de-normalizing the relevant data. To minimize the query time where cross-partition joins are necessary, run parallel queries over the partitions and join the data within the application.
* **Consider the effect that the partitioning scheme might have on the data consistency across partitions.** Evaluate whether strong consistency is actually a requirement. Instead, a common approach in the cloud is to implement eventual consistency. The data in each partition is updated separately, and the application logic ensures that the updates are all completed successfully. It also handles the inconsistencies that can arise from querying data while an eventually consistent operation is running. For more information about implementing eventual consistency, see the [Data consistency primer].
* **Consider how queries locate the correct partition**. If a query must scan all partitions to locate the required data, there is a significant impact on performance, even when multiple parallel queries are running. Queries that are used with vertical and functional partitioning strategies can naturally specify the partitions. However, horizontal partitioning (sharding) can make locating an item difficult because every shard has the same schema. A typical solution for sharding is to maintain a map that can be used to look up the shard location for specific items of data. This map can be implemented in the sharding logic of the application, or maintained by the data store if it supports transparent sharding.
* **When using a horizontal partitioning strategy, consider periodically rebalancing the shards**. This helps distribute the data evenly by size and by workload to minimize hotspots, maximize query performance, and work around physical storage limitations. However, this is a complex task that often requires the use of a custom tool or process.
* **If you replicate each partition, it provides additional protection against failure**. If a single replica fails, queries can be directed towards a working copy.
* **If you reach the physical limits of a partitioning strategy, you might need to extend the scalability to a different level**. For example, if partitioning is at the database level, you might need to locate or replicate partitions in multiple databases. If partitioning is already at the database level, and physical limitations are an issue, it might mean that you need to locate or replicate partitions in multiple hosting accounts.
* **Avoid transactions that access data in multiple partitions**. Some data stores implement transactional consistency and integrity for operations that modify data, but only when the data is located in a single partition. If you need transactional support across multiple partitions, you will probably need to implement this as part of your application logic because most partitioning systems do not provide native support.

All data stores require some operational management and monitoring activity. The tasks can range from loading data, backing up and restoring data, reorganizing data, and ensuring that the system is performing correctly and efficiently.

Consider the following factors that affect operational management:

* **How to implement appropriate management and operational tasks when the data is partitioned**. These tasks might include backup and restore, archiving data, monitoring the system, and other administrative tasks. For example, maintaining logical consistency during backup and restore operations can be a challenge.
* **How to load the data into multiple partitions and add new data that's arriving from other sources**. Some tools and utilities might not support sharded data operations such as loading data into the correct partition. This means that you might have to create or obtain new tools and utilities.
* **How to archive and delete the data on a regular basis**. To prevent the excessive growth of partitions, you need to archive and delete data on a regular basis (perhaps monthly). It might be necessary to transform the data to match a different archive schema.
* **How to locate data integrity issues**. Consider running a periodic process to locate any data integrity issues such as data in one partition that references missing information in another. The process can either attempt to fix these issues automatically or raise an alert to an operator to correct the problems manually. For example, in an e-commerce application, order information might be held in one partition but the line items that constitute each order might be held in another. The process of placing an order needs to add data to other partitions. If this process fails, there might be line items stored for which there is no corresponding order.

Different data storage technologies typically provide their own features to support partitioning. The following sections summarize the options that are implemented by data stores commonly used by Azure applications. They also describe considerations for designing applications that can best take advantage of these features.

## Partitioning strategies for Azure SQL Database
Azure SQL Database is a relational database-as-a-service that runs in the cloud. It is based on Microsoft SQL Server. A relational database divides information into tables, and each table holds information about entities as a series of rows. Each row contains columns that hold the data for the individual fields of an entity. The page [What is Azure SQL Database?] on the Microsoft website provides detailed documentation about creating and using SQL databases.

## Horizontal partitioning with Elastic Database
A single SQL database has a limit to the volume of data that it can contain. Throughput is constrained by architectural factors and the number of concurrent connections that it supports. The Elastic Database feature of SQL Database supports horizontal scaling for a SQL database. Using Elastic Database, you can partition your data into shards that are spread across multiple SQL databases. You can also add or remove shards as the volume of data that you need to handle grows and shrinks. Using Elastic Database can also help reduce contention by distributing the load across databases.

> [!NOTE]
> Elastic Database is a replacement for the Federations feature of Azure SQL Database. Existing SQL Database Federation installations can be migrated to Elastic Database by using the Federations migration utility. Alternatively, you can implement your own sharding mechanism if your scenario does not lend itself naturally to the features that are provided by Elastic Database.
>
>

Each shard is implemented as a SQL database. A shard can hold more than one dataset (referred to as a *shardlet*). Each database maintains metadata that describes the shardlets that it contains. A shardlet can be a single data item, or it can be a group of items that share the same shardlet key. For example, if you are sharding data in a multitenant application, the shardlet key can be the tenant ID, and all data for a given tenant can be held as part of the same shardlet. Data for other tenants would be held in different shardlets.

It is the programmer's responsibility to associate a dataset with a shardlet key. A separate SQL database acts as a global shard map manager. This database contains a list of all the shards and shardlets in the system. A client application that accesses data connects first to the global shard map manager database to obtain a copy of the shard map (listing shards and shardlets), which it then caches locally.

The application then uses this information to route data requests to the appropriate shard. This functionality is hidden behind a series of APIs that are contained in the Azure SQL Database Elastic Database Client Library, which is available as a NuGet package. The page [Elastic Database features overview] on the Microsoft website provides a more comprehensive introduction to Elastic Database.

> [!NOTE]
> You can replicate the global shard map manager database to reduce latency and improve availability. If you implement the database by using one of the Premium pricing tiers, you can configure active geo-replication to continuously copy data to databases in different regions. Create a copy of the database in each region in which users are based. Then configure your application to connect to this copy to obtain the shard map.
>
> An alternative approach is to use Azure SQL Data Sync or an Azure Data Factory pipeline to replicate the shard map manager database across regions. This form of replication runs periodically and is more suitable if the shard map changes infrequently. Additionally, the shard map manager database does not have to be created by using a Premium pricing tier.
>
>

Elastic Database provides two schemes for mapping data to shardlets and storing them in shards:

* A **list shard map** describes an association between a single key and a shardlet. For example, in a multitenant system, the data for each tenant can be associated with a unique key and stored in its own shardlet. To guarantee privacy and isolation (that is, to prevent one tenant from exhausting the data storage resources available to others), each shardlet can be held within its own shard.

![Using a list shard map to store tenant data in separate shards](./images/data-partitioning/PointShardlet.png)

*Figure 4. Using a list shard map to store tenant data in separate shards*

* A **range shard map** describes an association between a set of contiguous key values and a shardlet. In the multitenant example described previously, as an alternative to implementing dedicated shardlets, you can group the data for a set of tenants (each with their own key) within the same shardlet. This scheme is less expensive than the first (because tenants share data storage resources), but it also creates a risk of reduced data privacy and isolation.

![Using a range shard map to store data for a range of tenants in a shard](./images/data-partitioning/RangeShardlet.png)

*Figure 5. Using a range shard map to store data for a range of tenants in a shard*

Note that a single shard can contain the data for several shardlets. For example, you can use list shardlets to store data for different non-contiguous tenants in the same shard. You can also mix range shardlets and list shardlets in the same shard, although they will be addressed through different maps in the global shard map manager database. (The global shard map manager database can contain multiple shard maps.) Figure 6 depicts this approach.

![Implementing multiple shard maps](./images/data-partitioning/MultipleShardMaps.png)

*Figure 6. Implementing multiple shard maps*

The partitioning scheme that you implement can have a significant bearing on the performance of your system. It can also affect the rate at which shards have to be added or removed, or the rate at which data must be repartitioned across shards. Consider the following points when you use Elastic Database to partition data:

* Group data that is used together in the same shard, and avoid operations that need to access data that's held in multiple shards. Keep in mind that with Elastic Database, a shard is a SQL database in its own right, and Azure SQL Database does not support cross-database joins (which have to be performed on the client side). Remember also that in Azure SQL Database, referential integrity constraints, triggers, and stored procedures in one database cannot reference objects in another. Therefore, don't design a system that has dependencies between shards. A SQL database can, however, contain tables that hold copies of reference data frequently used by queries and other operations. These tables do not have to belong to any specific shardlet. Replicating this data across shards can help remove the need to join data that spans databases. Ideally, such data should be static or slow-moving to minimize the replication effort and reduce the chances of it becoming stale.

  > [!NOTE]
  > Although SQL Database does not support cross-database joins, you can perform cross-shard queries with the Elastic Database API. These queries can transparently iterate through the data held in all the shardlets that are referenced by a shard map. The Elastic Database API breaks cross-shard queries down into a series of individual queries (one for each database) and then merges the results. For more information, see the page [Multi-shard querying] on the Microsoft website.
  >
  >
* The data stored in shardlets that belong to the same shard map should have the same schema. For example, don't create a list shard map that points to some shardlets containing tenant data and other shardlets containing product information. This rule is not enforced by Elastic Database, but data management and querying becomes very complex if each shardlet has a different schema. In the example just cited, a good solution is to create two list shard maps: one that references tenant data and another that points to product information. Remember that the data belonging to different shardlets can be stored in the same shard.

  > [!NOTE]
  > The cross-shard query functionality of the Elastic Database API depends on each shardlet in the shard map containing the same schema.
  >
  >
* Transactional operations are only supported for data that's held within the same shard, and not across shards. Transactions can span shardlets as long as they are part of the same shard. Therefore, if your business logic needs to perform transactions, either store the affected data in the same shard or implement eventual consistency. For more information, see the [Data consistency primer].
* Place shards close to the users that access the data in those shards (in other words, geo-locate the shards). This strategy helps reduce latency.
* Avoid having a mixture of highly active (hotspots) and relatively inactive shards. Try to spread the load evenly across shards. This might require hashing the shardlet keys.
* If you are geo-locating shards, make sure that the hashed keys map to shardlets held in shards stored close to the users that access that data.
* Currently, only a limited set of SQL data types are supported as shardlet keys; *int, bigint, varbinary,* and *uniqueidentifier*. The SQL *int* and *bigint* types correspond to the *int* and *long* data types in C#, and have the same ranges. The SQL *varbinary* type can be handled by using a *Byte* array in C#, and the SQL *uniqueidentier* type corresponds to the *Guid* class in the .NET Framework.

As the name implies, Elastic Database makes it possible for a system to add and remove shards as the volume of data shrinks and grows. The APIs in the Azure SQL Database Elastic Database client library enable an application to create and delete shards dynamically (and transparently update the shard map manager). However, removing a shard is a destructive operation that also requires deleting all the data in that shard.

If an application needs to split a shard into two separate shards or combine shards, Elastic Database provides a separate split-merge service. This service runs in a cloud-hosted service (which must be created by the developer) and migrates data safely between shards. For more information, see the topic [Scaling using the Elastic Database split-merge tool] on the Microsoft website.

## Partitioning strategies for Azure Storage
Azure storage provides three abstractions for managing data:

* Table storage, which implements scalable structure storage. A table contains a collection of entities, each of which can include a set of properties and values.
* Blob storage, which supplies storage for large objects and files.
* Storage queues, which support reliable asynchronous messaging between applications.

Table storage and blob storage are essentially key-value stores that are optimized to hold structured and unstructured data respectively. Storage queues provide a mechanism for building loosely coupled, scalable applications. Table storage, blob storage, and storage queues are created within the context of an Azure storage account. Storage accounts support three forms of redundancy:

* **Locally redundant storage**, which maintains three copies of data within a single datacenter. This form of redundancy protects against hardware failure but not against a disaster that encompasses the entire datacenter.
* **Zone-redundant storage**, which maintains three copies of data spread across different datacenters within the same region (or across two geographically close regions). This form of redundancy can protect against disasters that occur within a single datacenter, but cannot protect against large-scale network disconnects that affect an entire region. Note that zone-redundant storage is currently only available for block blobs.
* **Geo-redundant storage**, which maintains six copies of data: three copies in one region (your local region), and another three copies in a remote region. This form of redundancy provides the highest level of disaster protection.

Microsoft has published scalability targets for Azure Storage. For more information, see the page [Azure Storage scalability and performance targets] on the Microsoft website. Currently, the total storage account capacity cannot exceed 500 TB. (This includes the size of data that's held in table storage and blob storage, as well as outstanding messages that are held in storage queue).

The maximum request rate (assuming a 1-KB entity, blob, or message size) is 20 KBps. If your system is likely to exceed these limits, consider partitioning the load across multiple storage accounts. A single Azure subscription can create up to 100 storage accounts. However, note that these limits might change over time.

## Partitioning Azure table storage
Azure table storage is a key-value store that's designed around partitioning. All entities are stored in a partition, and partitions are managed internally by Azure table storage. Each entity that's stored in a table must provide a two-part key that includes:

* **The partition key**. This is a string value that determines in which partition Azure table storage will place the entity. All entities with the same partition key will be stored in the same partition.
* **The row key**. This is another string value that identifies the entity within the partition. All entities within a partition are sorted lexically, in ascending order, by this key. The partition key/row key combination must be unique for each entity and cannot exceed 1 KB in length.

The remainder of the data for an entity consists of application-defined fields. No particular schemas are enforced, and each row can contain a different set of application-defined fields. The only limitation is that the maximum size of an entity (including the partition and row keys) is currently 1 MB. The maximum size of a table is 200 TB, although these figures might change in the future. (Check the page [Azure Storage scalability and performance targets] on the Microsoft website for the most recent information about these limits.)

If you are attempting to store entities that exceed this capacity, then consider splitting them into multiple tables. Use vertical partitioning to divide the fields into the groups that are most likely to be accessed together.

Figure 7 shows the logical structure of an example storage account (Contoso Data) for a fictitious e-commerce application. The storage account contains three tables: Customer Info, Product Info, and Order Info. Each table has multiple partitions.

In the Customer Info table, the data is partitioned according to the city in which the customer is located, and the row key contains the customer ID. In the Product Info table, the products are partitioned by product category, and the row key contains the product number. In the Order Info table, the orders are partitioned by the date on which they were placed, and the row key specifies the time the order was received. Note that all data is ordered by the row key in each partition.

![The tables and partitions in an example storage account](./images/data-partitioning/TableStorage.png)

*Figure 7. The tables and partitions in an example storage account*

> [!NOTE]
> Azure table storage also adds a timestamp field to each entity. The timestamp field is maintained by table storage and is updated each time the entity is modified and written back to a partition. The table storage service uses this field to implement optimistic concurrency. (Each time an application writes an entity back to table storage, the table storage service compares the value of the timestamp in the entity that's being written with the value that's held in table storage. If the values are different, it means that another application must have modified the entity since it was last retrieved, and the write operation fails. Don't modify this field in your own code, and don't specify a value for this field when you create a new entity.
>
>

Azure table storage uses the partition key to determine how to store the data. If an entity is added to a table with a previously unused partition key, Azure table storage creates a new partition for this entity. Other entities with the same partition key will be stored in the same partition.

This mechanism effectively implements an automatic scale-out strategy. Each partition is stored on a single server in an Azure datacenter to help ensure that queries that retrieve data from a single partition run quickly. However, different partitions can be distributed across multiple servers. Additionally, a single server can host multiple partitions if these partitions are limited in size.

Consider the following points when you design your entities for Azure table storage:

* The selection of partition key and row key values should be driven by the way in which the data is accessed. Choose a partition key/row key combination that supports the majority of your queries. The most efficient queries retrieve data by specifying the partition key and the row key. Queries that specify a partition key and a range of row keys can be completed by scanning a single partition. This is relatively fast because the data is held in row key order. If queries don't specify which partition to scan, the partition key might require Azure table storage to scan every partition for your data.

  > [!TIP]
  > If an entity has one natural key, then use it as the partition key and specify an empty string as the row key. If an entity has a composite key comprising two properties, select the slowest changing property as the partition key and the other as the row key. If an entity has more than two key properties, use a concatenation of properties to provide the partition and row keys.
  >
  >
* If you regularly perform queries that look up data by using fields other than the partition and row keys, consider implementing the [index table pattern].
* If you generate partition keys by using a monotonic increasing or decreasing sequence (such as "0001", "0002", "0003", and so on) and each partition only contains a limited amount of data, then Azure table storage can physically group these partitions together on the same server. This mechanism assumes that the application is most likely to perform queries across a contiguous range of partitions (range queries) and is optimized for this case. However, this approach can lead to hotspots focused on a single server because all insertions of new entities are likely to be concentrated at one end or the other of the contiguous ranges. It can also reduce scalability. To spread the load more evenly across servers, consider hashing the partition key to make the sequence more random.
* Azure table storage supports transactional operations for entities that belong to the same partition. This means that an application can perform multiple insert, update, delete, replace, or merge operations as an atomic unit (as long as the transaction doesn't include more than 100 entities and the payload of the request doesn't exceed 4 MB). Operations that span multiple partitions are not transactional, and might require you to implement eventual consistency as described by the [Data consistency primer]. For more information about table storage and transactions, go to the page [Performing entity group transactions] on the Microsoft website.
* Give careful attention to the granularity of the partition key because of the following reasons:
  * Using the same partition key for every entity causes the table storage service to create a single large partition that's held on one server. This prevents it from scaling out and instead focuses the load on a single server. As a result, this approach is only suitable for systems that manage a small number of entities. However, this approach does ensure that all entities can participate in entity group transactions.
  * Using a unique partition key for every entity causes the table storage service to create a separate partition for each entity, possibly resulting in a large number of small partitions (depending on the size of the entities). This approach is more scalable than using a single partition key, but entity group transactions are not possible. Also, queries that fetch more than one entity might involve reading from more than one server. However, if the application performs range queries, then using a monotonic sequence to generate the partition keys might help to optimize these queries.
  * Sharing the partition key across a subset of entities makes it possible for you to group related entities in the same partition. Operations that involve related entities can be performed by using entity group transactions, and queries that fetch a set of related entities can be satisfied by accessing a single server.

For additional information about partitioning data in Azure table storage, see the article [Azure storage table design guide] on the Microsoft website.

## Partitioning Azure blob storage
Azure blob storage makes it possible to hold large binary objects--currently up to 200 GB in size for block blobs or 1 TB for page blobs. (For the most recent information, go to the page [Azure Storage scalability and performance targets] on the Microsoft website.) Use block blobs in scenarios such as streaming where you need to upload or download large volumes of data quickly. Use page blobs for applications that require random rather than serial access to parts of the data.

Each blob (either block or page) is held in a container in an Azure storage account. You can use containers to group related blobs that have the same security requirements, although this grouping is logical rather than physical. Inside a container, each blob has a unique name.

Blob storage is automatically partitioned based on the blob name. Each blob is held in its own partition. Blobs in the same container do not share a partition. This architecture helps Azure blob storage to balance the load across servers transparently because different blobs in the same container can be distributed across different servers.

The actions of writing a single block (block blob) or page (page blob) are atomic, but operations that span blocks, pages, or blobs are not. If you need to ensure consistency when performing write operations across blocks, pages, and blobs, take out a write lock by using a blob lease.

Azure blob storage supports transfer rates of up to 60 MB per second or 500 requests per second for each blob. If you anticipate surpassing these limits, and the blob data is relatively static, then consider replicating blobs by using the Azure Content Delivery Network. For more information, see the page [Azure Content Delivery Network] on the Microsoft website. For additional guidance and considerations, see [Using Azure Content Delivery Network].

## Partitioning Azure storage queues
Azure storage queues enable you to implement asynchronous messaging between processes. An Azure storage account can contain any number of queues, and each queue can contain any number of messages. The only limitation is the space that's available in the storage account. The maximum size of an individual message is 64 KB. If you require messages bigger than this, then consider using Azure Service Bus queues instead.

Each storage queue has a unique name within the storage account that contains it. Azure partitions queues based on the name. All messages for the same queue are stored in the same partition, which is controlled by a single server. Different queues can be managed by different servers to help balance the load. The allocation of queues to servers is transparent to applications and users.

 In a large-scale application, don't use the same storage queue for all instances of the application because this approach might cause the server that's hosting the queue to become a hotspot. Instead, use different queues for different functional areas of the application. Azure storage queues do not support transactions, so directing messages to different queues should have little impact on messaging consistency.

An Azure storage queue can handle up to 2,000 messages per second.  If you need to process messages at a greater rate than this, consider creating multiple queues. For example, in a global application, create separate storage queues in separate storage accounts to handle application instances that are running in each region.

## Partitioning strategies for Azure Service Bus
Azure Service Bus uses a message broker to handle messages that are sent to a Service Bus queue or topic. By default, all messages that are sent to a queue or topic are handled by the same message broker process. This architecture can place a limitation on the overall throughput of the message queue. However, you can also partition a queue or topic when it is created. You do this by setting the *EnablePartitioning* property of the queue or topic description to *true*.

A partitioned queue or topic is divided into multiple fragments, each of which is backed by a separate message store and message broker. Service Bus takes responsibility for creating and managing these fragments. When an application posts a message to a partitioned queue or topic, Service Bus assigns the message to a fragment for that queue or topic. When an application receives a message from a queue or subscription, Service Bus checks each fragment for the next available message and then passes it to the application for processing.

This structure helps distribute the load across message brokers and message stores, increasing scalability and improving availability. If the message broker or message store for one fragment is temporarily unavailable, Service Bus can retrieve messages from one of the remaining available fragments.

Service Bus assigns a message to a fragment as follows:

* If the message belongs to a session, all messages with the same value for the * SessionId*  property are sent to the same fragment.
* If the message does not belong to a session, but the sender has specified a value for the *PartitionKey* property, then all messages with the same *PartitionKey* value are sent to the same fragment.

  > [!NOTE]
  > If the *SessionId* and *PartitionKey* properties are both specified, then they must be set to the same value or the message will be rejected.
  >
  >
* If the *SessionId* and *PartitionKey* properties for a message are not specified, but duplicate detection is enabled, the *MessageId* property will be used. All messages with the same *MessageId* will be directed to the same fragment.
* If messages do not include a *SessionId, PartitionKey,* or *MessageId* property, then Service Bus assigns messages to fragments sequentially. If a fragment is unavailable, Service Bus will move on to the next. This means that a temporary fault in the messaging infrastructure does not cause the message-send operation to fail.

Consider the following points when deciding if or how to partition a Service Bus message queue or topic:

* Service Bus queues and topics are created within the scope of a Service Bus namespace. Service Bus currently allows up to 100 partitioned queues or topics per namespace.
* Each Service Bus namespace imposes quotas on the available resources, such as the number of subscriptions per topic, the number of concurrent send and receive requests per second, and the maximum number of concurrent connections that can be established. These quotas are documented on the Microsoft website on the page [Service Bus quotas]. If you expect to exceed these values, then create additional namespaces with their own queues and topics, and spread the work across these namespaces. For example, in a global application, create separate namespaces in each region and configure application instances to use the queues and topics in the nearest namespace.
* Messages that are sent as part of a transaction must specify a partition key. This can be a *SessionId*, *PartitionKey*, or *MessageId* property. All messages that are sent as part of the same transaction must specify the same partition key because they must be handled by the same message broker process. You cannot send messages to different queues or topics within the same transaction.
* Partitioned queues and topics can't be configured to be automatically deleted when they become idle.
* Partitioned queues and topics can't currently be used with the Advanced Message Queuing Protocol (AMQP) if you are building cross-platform or hybrid solutions.

## Partitioning strategies for DocumentDB API
Azure Cosmos DB is a NoSQL database that can store documents using the [DocumentDB API][documentdb-api]. A document in a Cosmos DB database is a JSON-serialized representation of an object or other piece of data. No fixed schemas are enforced except that every document must contain a unique ID.

Documents are organized into collections. You can group related documents together in a collection. For example, in a system that maintains blog postings, you can store the contents of each blog post as a document in a collection. You can also create collections for each subject type. Alternatively, in a multitenant application, such as a system where different authors control and manage their own blog posts, you can partition blogs by author and create separate collections for each author. The storage space that's allocated to collections is elastic and can shrink or grow as needed.

Document collections provide a natural mechanism for partitioning data within a single database. Internally, a Cosmos DB database can span several servers and might attempt to spread the load by distributing collections across servers. The simplest way to implement sharding is to create a collection for each shard.

> [!NOTE]
> Each Cosmos DB database has a *performance level* that determines the amount of resources it gets. A performance level is associated with a *request unit* (RU) rate limit. The RU rate limit specifies the volume of resources that's reserved and available for exclusive use by that collection. The cost of a collection depends on the performance level that's selected for that collection. The higher the performance level (and RU rate limit) the higher the charge. You can adjust the performance level of a collection by using the Azure portal. For more information, see the page [Performance levels in Cosmos DB] on the Microsoft website.
>
>

All databases are created in the context of a Cosmos DB database account. A single account can contain several databases, and it specifies in which regions the databases are created. Each account also enforces its own access control. You can use Cosmos DB accounts to geo-locate shards (collections within databases) close to the users who need to access them, and enforce restrictions so that only those users can connect to them.

Each Cosmos DB account has a quota that limits the number of databases and collections that it can contain and the amount of document storage that's available. For more information, see [Azure subscription and service limits, quotas, and constraints][azure-limits]. It is theoretically possible that if you implement a system where all shards belong to the same database, you might reach the storage capacity limit of the account.

In this case, you might need to create additional accounts and databases, and distribute the shards across these databases. However, even if you are unlikely to reach the storage capacity of a database, it's a good practice to use multiple databases. That's because each database has its own set of users and permissions, and you can use this mechanism to isolate access to collections on a per-database basis.

Figure 8 illustrates the high-level structure of the DocumentDB API.

![The structure of the DocumentDB API](./images/data-partitioning/DocumentDBStructure.png)

*Figure 8.  The structure of the DocumentDB API architecture*

It is the task of the client application to direct requests to the appropriate shard, usually by implementing its own mapping mechanism based on some attributes of the data that define the shard key. Figure 9 shows two DocumentDB API databases, each containing two collections that are acting as shards. The data is sharded by a tenant ID and contains the data for a specific tenant. The databases are created in separate Cosmos DB accounts. These accounts are located in the same region as the tenants for which they contain data. The routing logic in the client application uses the tenant ID as the shard key.

![Implementing sharding using the DocumentDB API](./images/data-partitioning/DocumentDBPartitions.png)

*Figure 9. Implementing sharding using the DocumentDB API*

Consider the following points when deciding how to partition data with the DocumentDB API:

* **The resources available to a DocumentDB API database are subject to the quota limitations of the account**. Each database can hold a number of collections (again, there is a limit), and each collection is associated with a performance level that governs the RU rate limit (reserved throughput) for that collection. For more information, see [Azure subscription and service limits, quotas, and constraints].
* **Each document must have an attribute that can be used to uniquely identify that document within the collection in which it is held**. This attribute is different from the shard key, which defines which collection holds the document. A collection can contain a large number of documents. In theory, it's limited only by the maximum length of the document ID. The document ID can be up to 255 characters.
* **All operations against a document are performed within the context of a transaction. Transactions are scoped to the collection in which the document is contained.** If an operation fails, the work that it has performed is rolled back. While a document is subject to an operation, any changes that are made are subject to snapshot-level isolation. This mechanism guarantees that if, for example, a request to create a new document fails, another user who's querying the database simultaneously will not see a partial document that is then removed.
* **Database queries are also scoped to the collection level**. A single query can retrieve data from only one collection. If you need to retrieve data from multiple collections, you must query each collection individually and merge the results in your application code.
* **DocumentDB API databases supports programmable items that can all be stored in a collection alongside documents**. These include stored procedures, user-defined functions, and triggers (written in JavaScript). These items can access any document within the same collection. Furthermore, these items run either inside the scope of the ambient transaction (in the case of a trigger that fires as the result of a create, delete, or replace operation performed against a document), or by starting a new transaction (in the case of a stored procedure that is run as the result of an explicit client request). If the code in a programmable item throws an exception, the transaction is rolled back. You can use stored procedures and triggers to maintain integrity and consistency between documents, but these documents must all be part of the same collection.
* **The collections that you intend to hold in the databases should be unlikely to exceed the throughput limits defined by the performance levels of the collections**. For more informationm, see Request Units in Azure Cosmos DB][cosmos-db-ru]. If you anticipate reaching these limits, consider splitting collections across databases in different accounts to reduce the load per collection.

## Partitioning strategies for Azure Search
The ability to search for data is often the primary method of navigation and exploration that's provided by many web applications. It helps users find resources quickly (for example, products in an e-commerce application) based on combinations of search criteria. The Azure Search service provides full-text search capabilities over web content, and includes features such as type-ahead, suggested queries based on near matches, and faceted navigation. A full description of these capabilities is available on the page [What is Azure Search?] on the Microsoft website.

Azure Search stores searchable content as JSON documents in a database. You define indexes that specify the searchable fields in these documents and provide these definitions to Azure Search. When a user submits a search request, Azure Search uses the appropriate indexes to find matching items.

To reduce contention, the storage that's used by Azure Search can be divided into 1, 2, 3, 4, 6, or 12 partitions, and each partition can be replicated up to 6 times. The product of the number of partitions multiplied by the number of replicas is called the *search unit* (SU). A single instance of Azure Search can contain a maximum of 36 SUs (a database with 12 partitions only supports a maximum of 3 replicas).

You are billed for each SU that is allocated to your service. As the volume of searchable content increases or the rate of search requests grows, you can add SUs to an existing instance of Azure Search to handle the extra load. Azure Search itself distributes the documents evenly across the partitions. No manual partitioning strategies are currently supported.

Each partition can contain a maximum of 15 million documents or occupy 300 GB of storage space (whichever is smaller). You can create up to 50 indexes. The performance of the service varies and depends on the complexity of the documents, the available indexes, and the effects of network latency. On average, a single replica (1 SU) should be able to handle 15 queries per second (QPS), although we recommend performing benchmarking with your own data to obtain a more precise measure of throughput. For more information, see the page [Service limits in Azure Search] on the Microsoft website.

> [!NOTE]
> You can store a limited set of data types in searchable documents, including strings, Booleans, numeric data, datetime data, and some geographical data. For more details, see the page [Supported data types (Azure Search)] on the Microsoft website.
>
>

You have limited control over how Azure Search partitions data for each instance of the service. However, in a global environment you might be able to improve performance and reduce latency and contention further by partitioning the service itself using either of the following strategies:

* Create an instance of Azure Search in each geographic region, and ensure that client applications are directed towards the nearest available instance. This strategy requires that any updates to searchable content are replicated in a timely manner across all instances of the service.
* Create two tiers of Azure Search:

  * A local service in each region that contains the data that's most frequently accessed by users in that region. Users can direct requests here for fast but limited results.
  * A global service that encompasses all the data. Users can direct requests here for slower but more complete results.

This approach is most suitable when there is a significant regional variation in the data that's being searched.

## Partitioning strategies for Azure Redis Cache
Azure Redis Cache provides a shared caching service in the cloud that's based on the Redis key-value data store. As its name implies, Azure Redis Cache is intended as a caching solution. Use it only for holding transient data and not as a permanent data store. Applications that utilize Azure Redis Cache should be able to continue functioning if the cache is unavailable. Azure Redis Cache supports primary/secondary replication to provide high availability, but currently limits the maximum cache size to 53 GB. If you need more space than this, you must create additional caches. For more information, go to the page [Azure Redis Cache] on the Microsoft website.

Partitioning a Redis data store involves splitting the data across instances of the Redis service. Each instance constitutes a single partition. Azure Redis Cache abstracts the Redis services behind a façade and does not expose them directly. The simplest way to implement partitioning is to create multiple Azure Redis Cache instances and spread the data across them.

You can associate each data item with an identifier (a partition key) that specifies which cache stores the data item. The client application logic can then use this identifier to route requests to the appropriate partition. This scheme is very simple, but if the partitioning scheme changes (for example, if additional Azure Redis Cache instances are created), client applications might need to be reconfigured.

Native Redis (not Azure Redis Cache) supports server-side partitioning based on Redis clustering. In this approach, you can divide the data evenly across servers by using a hashing mechanism. Each Redis server stores metadata that describes the range of hash keys that the partition holds, and also contains information about which hash keys are located in the partitions on other servers.

Client applications simply send requests to any of the participating Redis servers (probably the closest one). The Redis server examines the client request. If it can be resolved locally, it performs the requested operation. Otherwise it forwards the request on to the appropriate server.

This model is implemented by using Redis clustering, and is described in more detail on the [Redis cluster tutorial] page on the Redis website. Redis clustering is transparent to client applications. Additional Redis servers can be added to the cluster (and the data can be re-partitioned) without requiring that you reconfigure the clients.

> [!IMPORTANT]
> Azure Redis Cache does not currently support Redis clustering. If you want to implement this approach with Azure, then you must implement your own Redis servers by installing Redis on a set of Azure virtual machines and configuring them manually. The page [Running Redis on a CentOS Linux VM in Azure] on the Microsoft website walks through an example that shows you how to build and configure a Redis node running as an Azure VM.
>
>

The page [Partitioning: how to split data among multiple Redis instances] on the Redis website provides more information about implementing partitioning with Redis. The remainder of this section assumes that you are implementing client-side or proxy-assisted partitioning.

Consider the following points when deciding how to partition data with Azure Redis Cache:

* Azure Redis Cache is not intended to act as a permanent data store, so whatever partitioning scheme you implement, your application code must be able to retrieve data from a location that's not the cache.
* Data that is frequently accessed together should be kept in the same partition. Redis is a powerful key-value store that provides several highly optimized mechanisms for structuring data. These mechanisms can be one of the following:

  * Simple strings (binary data up to 512 MB in length)
  * Aggregate types such as lists (which can act as queues and stacks)
  * Sets (ordered and unordered)
  * Hashes (which can group related fields together, such as the items that represent the fields in an object)
* The aggregate types enable you to associate many related values with the same key. A Redis key identifies a list, set, or hash rather than the data items that it contains. These types are all available with Azure Redis Cache and are described by the [Data types] page on the Redis website. For example, in part of an e-commerce system that tracks the orders that are placed by customers, the details of each customer can be stored in a Redis hash that is keyed by using the customer ID. Each hash can hold a collection of order IDs for the customer. A separate Redis set can hold the orders, again structured as hashes, and keyed by using the order ID. Figure 10 shows this structure. Note that Redis does not implement any form of referential integrity, so it is the developer's responsibility to maintain the relationships between customers and orders.

![Suggested structure in Redis storage for recording customer orders and their details](./images/data-partitioning/RedisCustomersandOrders.png)

*Figure 10. Suggested structure in Redis storage for recording customer orders and their details*

> [!NOTE]
> In Redis, all keys are binary data values (like Redis strings) and can contain up to 512 MB of data. In theory, a key can contain almost any information. However, we recommend adopting a consistent naming convention for keys that is descriptive of the type of data and that identifies the entity, but is not excessively long. A common approach is to use keys of the form "entity_type:ID". For example, you can use "customer:99" to indicate the key for a customer with the ID 99.
>
>

* You can implement vertical partitioning by storing related information in different aggregations in the same database. For example, in an e-commerce application, you can store commonly accessed information about products in one Redis hash and less frequently used detailed information in another.
  Both hashes can use the same product ID as part of the key. For example, you can use "product: *nn*" (where *nn* is the product ID) for the product information and "product_details: *nn*" for the detailed data. This strategy can help reduce the volume of data that most queries are likely to retrieve.
* You can repartition a Redis data store, but keep in mind that it's a complex and time-consuming task. Redis clustering can repartition data automatically, but this capability is not available with Azure Redis Cache. Therefore, when you design your partitioning scheme, try to leave sufficient free space in each partition to allow for expected data growth over time. However, remember that Azure Redis Cache is intended to cache data temporarily, and that data held in the cache can have a limited lifetime specified as a time-to-live (TTL) value. For relatively volatile data, the TTL can be short, but for static data the TTL can be a lot longer. Avoid storing large amounts of long-lived data in the cache if the volume of this data is likely to fill the cache. You can specify an eviction policy that causes Azure Redis Cache to remove data if space is at a premium.

  > [!NOTE]
  > When you use Azure Redis cache, you specify the maximum size of the cache (from 250 MB to 53 GB) by selecting the appropriate pricing tier. However, after an Azure Redis Cache has been created, you cannot increase (or decrease) its size.
  >
  >
* Redis batches and transactions cannot span multiple connections, so all data that is affected by a batch or transaction should be held in the same database (shard).

  > [!NOTE]
  > A sequence of operations in a Redis transaction is not necessarily atomic. The commands that compose a transaction are verified and queued before they run. If an error occurs during this phase, the entire queue is discarded. However, after the transaction has been successfully submitted, the queued commands run in sequence. If any command fails, only that command stops running. All previous and subsequent commands in the queue are performed. For more information, go to the [Transactions] page on the Redis website.
  >
  >
* Redis supports a limited number of atomic operations. The only operations of this type that support multiple keys and values are MGET and MSET operations. MGET operations return a collection of values for a specified list of keys, and MSET operations store a collection of values for a specified list of keys. If you need to use these operations, the key-value pairs that are referenced by the MSET and MGET commands must be stored within the same database.

<<<<<<< HEAD
## Partitioning Strategies for Azure Service Fabric
Azure Service Fabric is a microservices platform that provides a runtime for distributed applications in the cloud. Service Fabric supports .Net guest executables, stateful and stateless services, and containers. Stateful services provide a [reliable collection][service-fabric-reliable-collections] to persistently store data in a key-value collection within the Service Fabric cluster. For more information about strategies for partioning keys in a reliable collection, see [guidelines and recommendations for reliable collections in Azure Service Fabric].

### More information
* [Overview of Azure Service Fabric] is an introduction to Azure Service Fabric.
* [Partition Service Fabric reliable services] provides more information about reliable services in Azure Service Fabric.

=======
>>>>>>> 632ced96
## Partitioning strategies for Azure Event Hubs

[Azure Event Hubs][event-hubs] is designed for data streaming at massive scale, and partitioning is built into the service to enable horizontal scaling. Each consumer only reads a specific partition of the message stream. 

The event publisher is only aware of its partition key, not the partition to which the events are published. This decoupling of key and partition insulates the sender from needing to know too much about the downstream processing. (It's also possible send events directly to a given partition, but generally that's not recommended.)  

Consider long-term scale when you select the partition count. After an event hub is created, you can't change the number of partitions. 

For more information about using partitions in Event Hubs, see [What is Event Hubs?].

For considerations about trade-offs between availability and consistency, see [Availability and consistency in Event Hubs].

<<<<<<< HEAD

=======
>>>>>>> 632ced96
## Rebalancing partitions
As a system matures and you understand the usage patterns better, you might have to adjust the partitioning scheme. For example, individual partitions might start attracting a disproportionate volume of traffic and become hot, leading to excessive contention. Additionally, you might have underestimated the volume of data in some partitions, causing you to approach the limits of the storage capacity in these partitions. Whatever the cause, it is sometimes necessary to rebalance partitions to spread the load more evenly.

In some cases, data storage systems that don't publicly expose how data is allocated to servers can automatically rebalance partitions within the limits of the resources available. In other situations, rebalancing is an administrative task that consists of two stages:

1. Determining the new partitioning strategy to ascertain:
   * Which partitions might need to be split (or possibly combined).
   * How to allocate data to these new partitions by designing new partition keys.
2. Migrating the affected data from the old partitioning scheme to the new set of partitions.

> [!NOTE]
> The mapping of database collections to servers is transparent, but you can still reach the storage capacity and throughput limits of a Cosmos DB account. If this happens, you might need to redesign your partitioning scheme and migrate the data.
>
>

Depending on the data storage technology and the design of your data storage system, you might be able to migrate data between partitions while they are in use (online migration). If this isn't possible, you might need to make the affected partitions temporarily unavailable while the data is relocated (offline migration).

## Offline migration
Offline migration is arguably the simplest approach because it reduces the chances of contention occurring. Don't make any changes to the data while it is being moved and restructured.

Conceptually, this process includes the following steps:

1. Mark the shard offline.
2. Split-merge and move the data to the new shards.
3. Verify the data.
4. Bring the new shards online.
5. Remove the old shard.

To retain some availability, you can mark the original shard as read-only in step 1 rather than making it unavailable. This allows applications to read the data while it is being moved but not to change it.

## Online migration
Online migration is more complex to perform but less disruptive to users because data remains available during the entire procedure. The process is similar to that used by offline migration, except that the original shard is not marked offline (step 1). Depending on the granularity of the migration process (for example, whether it's done item by item or shard by shard), the data access code in the client applications might have to handle reading and writing data that's held in two locations (the original shard and the new shard).

For an example of a solution that supports online migration, see the article [Scaling using the Elastic Database split-merge tool] on the Microsoft website.

## Related patterns and guidance
When considering strategies for implementing data consistency, the following patterns might also be relevant to your scenario:

* The [Data consistency primer] page on the Microsoft website describes strategies for maintaining consistency in a distributed environment such as the cloud.
* The [Data partitioning guidance] page on the Microsoft website provides a general overview of how to design partitions to meet various criteria in a distributed solution.
* The [sharding pattern] as described on the Microsoft website summarizes some common strategies for sharding data.
* The [index table pattern] as described on the Microsoft website illustrates how to create secondary indexes over data. An application can quickly retrieve data with this approach, by using queries that do not reference the primary key of a collection.
* The [materialized view pattern] as described on the Microsoft website describes how to generate pre-populated views that summarize data to support fast query operations. This approach can be useful in a partitioned data store if the partitions that contain the data being summarized are distributed across multiple sites.
* The [Using Azure Content Delivery Network] article on the Microsoft website provides additional guidance on configuring and using Content Delivery Network with Azure.

## More information
* The page [What is Azure SQL Database?] on the Microsoft website provides detailed documentation that describes how to create and use SQL databases.
* The page [Elastic Database features overview] on the Microsoft website provides a comprehensive introduction to Elastic Database.
* The page [Scaling using the Elastic Database split-merge tool] on the Microsoft website contains information about using the split-merge service to manage Elastic Database shards.
* The page [Azure storage scalability and performance targets](https://msdn.microsoft.com/library/azure/dn249410.aspx) on the Microsoft website documents the current sizing and throughput limits of Azure Storage.
* The page [Performing entity group transactions] on the Microsoft website provides detailed information about implementing transactional operations over entities that are stored in Azure table storage.
* The article [Azure Storage table design guide] on the Microsoft website contains detailed information about partitioning data in Azure table storage.
* The page [Using Azure Content Delivery Network] on the Microsoft website describes how to replicate data that's held in Azure blob storage by using the Azure Content Delivery Network.
* The page [What is Azure Search?] on the Microsoft website provides a full description of the capabilities that are available in Azure Search.
* The page [Service limits in Azure Search] on the Microsoft website contains information about the capacity of each instance of Azure Search.
* The page [Supported data types (Azure Search)] on the Microsoft website summarizes the data types that you can use in searchable documents and indexes.
* The page [Azure Redis Cache] on the Microsoft website provides an introduction to Azure Redis Cache.
* The [Partitioning: how to split data among multiple Redis instances] page on the Redis website provides information about how to implement partitioning with Redis.
* The page [Running Redis on a CentOS Linux VM in Azure] on the Microsoft website walks through an example that shows you how to build and configure a Redis node running as an Azure VM.
* The [Data types] page on the Redis website describes the data types that are available with Redis and Azure Redis Cache.

[Availability and consistency in Event Hubs]: /azure/event-hubs/event-hubs-availability-and-consistency
[azure-limits]: /azure/azure-subscription-service-limit
[Azure Content Delivery Network]: /azure/cdn/cdn-overview
[Azure Redis Cache]: http://azure.microsoft.com/services/cache/
[Azure Storage Scalability and Performance Targets]: /azure/storage/storage-scalability-targets
[Azure Storage Table Design Guide]: /azure/storage/storage-table-design-guide
[Building a Polyglot Solution]: https://msdn.microsoft.com/library/dn313279.aspx
[cosmos-db-ru]: /azure/documentdb/documentdb-request-units
[Data Access for Highly-Scalable Solutions: Using SQL, NoSQL, and Polyglot Persistence]: https://msdn.microsoft.com/library/dn271399.aspx
[Data consistency primer]: http://aka.ms/Data-Consistency-Primer
[Data Partitioning Guidance]: https://msdn.microsoft.com/library/dn589795.aspx
[Data Types]: http://redis.io/topics/data-types
[documentdb-api]: /azure/documentdb/documentdb-introduction
[Elastic Database features overview]: /azure/sql-database/sql-database-elastic-scale-introduction
[event-hubs]: /azure/event-hubs
[Federations Migration Utility]: https://code.msdn.microsoft.com/vstudio/Federations-Migration-ce61e9c1
[guidelines and recommendations for reliable collections in Azure Service Fabric]: /azure/service-fabric/service-fabric-reliable-services-reliable-collections-guidelines
[Index Table Pattern]: http://aka.ms/Index-Table-Pattern
[Materialized View Pattern]: http://aka.ms/Materialized-View-Pattern
[Multi-shard querying]: /azure/sql-database/sql-database-elastic-scale-multishard-querying
[Overview of Azure Service Fabric]: /azure/service-fabric/service-fabric-overview
[Partition Service Fabric reliable services]: /azure/service-fabric/service-fabric-concepts-partitioning
[Partitioning: how to split data among multiple Redis instances]: http://redis.io/topics/partitioning
[Performing Entity Group Transactions]: https://msdn.microsoft.com/library/azure/dd894038.aspx
[Redis cluster tutorial]: http://redis.io/topics/cluster-tutorial
[Running Redis on a CentOS Linux VM in Azure]: http://blogs.msdn.com/b/tconte/archive/2012/06/08/running-redis-on-a-centos-linux-vm-in-windows-azure.aspx
[Scaling using the Elastic Database split-merge tool]: /azure/sql-database/sql-database-elastic-scale-overview-split-and-merge
[Using Azure Content Delivery Network]: /azure/cdn/cdn-create-new-endpoint
[Service Bus quotas]: /azure/service-bus-messaging/service-bus-quotas
[service-fabric-reliable-collections]: /azure/service-fabric/service-fabric-reliable-services-reliable-collections
[Service limits in Azure Search]:  /azure/search/search-limits-quotas-capacity
[Sharding pattern]: http://aka.ms/Sharding-Pattern
[Supported Data Types (Azure Search)]:  https://msdn.microsoft.com/library/azure/dn798938.aspx
[Transactions]: http://redis.io/topics/transactions
[What is Event Hubs?]: /azure/event-hubs/event-hubs-what-is-event-hubs
[What is Azure Search?]: /azure/search/search-what-is-azure-search
[What is Azure SQL Database?]: /azure/sql-database/sql-database-technical-overview<|MERGE_RESOLUTION|>--- conflicted
+++ resolved
@@ -479,7 +479,6 @@
   >
 * Redis supports a limited number of atomic operations. The only operations of this type that support multiple keys and values are MGET and MSET operations. MGET operations return a collection of values for a specified list of keys, and MSET operations store a collection of values for a specified list of keys. If you need to use these operations, the key-value pairs that are referenced by the MSET and MGET commands must be stored within the same database.
 
-<<<<<<< HEAD
 ## Partitioning Strategies for Azure Service Fabric
 Azure Service Fabric is a microservices platform that provides a runtime for distributed applications in the cloud. Service Fabric supports .Net guest executables, stateful and stateless services, and containers. Stateful services provide a [reliable collection][service-fabric-reliable-collections] to persistently store data in a key-value collection within the Service Fabric cluster. For more information about strategies for partioning keys in a reliable collection, see [guidelines and recommendations for reliable collections in Azure Service Fabric].
 
@@ -487,8 +486,6 @@
 * [Overview of Azure Service Fabric] is an introduction to Azure Service Fabric.
 * [Partition Service Fabric reliable services] provides more information about reliable services in Azure Service Fabric.
 
-=======
->>>>>>> 632ced96
 ## Partitioning strategies for Azure Event Hubs
 
 [Azure Event Hubs][event-hubs] is designed for data streaming at massive scale, and partitioning is built into the service to enable horizontal scaling. Each consumer only reads a specific partition of the message stream. 
@@ -501,10 +498,6 @@
 
 For considerations about trade-offs between availability and consistency, see [Availability and consistency in Event Hubs].
 
-<<<<<<< HEAD
-
-=======
->>>>>>> 632ced96
 ## Rebalancing partitions
 As a system matures and you understand the usage patterns better, you might have to adjust the partitioning scheme. For example, individual partitions might start attracting a disproportionate volume of traffic and become hot, leading to excessive contention. Additionally, you might have underestimated the volume of data in some partitions, causing you to approach the limits of the storage capacity in these partitions. Whatever the cause, it is sometimes necessary to rebalance partitions to spread the load more evenly.
 
